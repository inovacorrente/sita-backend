--- conflicted
+++ resolved
@@ -3,8 +3,10 @@
 Inclui o modelo UsuarioCustom e o CustomUserManager.
 """
 
-from django.contrib.auth.models import (AbstractBaseUser, BaseUserManager, PermissionsMixin)
+from django.contrib.auth.models import (AbstractBaseUser, BaseUserManager,
+                                        PermissionsMixin)
 from django.db import models
+
 from .utils import gerar_matricula_para_usuario
 
 # Create your models here.
@@ -15,6 +17,7 @@
     Manager personalizado para o modelo de usuário customizado.
     Fornece métodos para criar usuários e superusuários.
     """
+
     def create_user(self, email, nome_completo, matricula=None, password=None, **extra_fields):  # noqa
         """
         Cria e retorna um novo usuário com os dados fornecidos.
@@ -22,7 +25,8 @@
         Args:
             email (str): Email do usuário.
             nome_completo (str): Nome completo do usuário.
-            matricula (str, opcional): Matrícula do usuário. Gerada automaticamente se não fornecida.
+            matricula (str, opcional): Matrícula do usuário.
+            Gerada automaticamente se não fornecida.
             password (str, opcional): Senha do usuário.
             **extra_fields: Campos adicionais para o usuário.
 
@@ -79,7 +83,6 @@
 
 
 class UsuarioCustom(AbstractBaseUser, PermissionsMixin):
-<<<<<<< HEAD
     matricula = models.CharField(max_length=50, unique=True, blank=True)
     nome_completo = models.CharField(max_length=255)
     email = models.EmailField(unique=True)
@@ -95,54 +98,6 @@
     is_staff = models.BooleanField(default=False)
     is_superuser = models.BooleanField(default=False)
     data_criacao = models.DateTimeField(auto_now_add=True)
-=======
-    """
-    Modelo de usuário customizado para o sistema.
-
-    Representa um usuário com campos personalizados, como matrícula, nome completo, CPF, telefone, entre outros.
-    """
-    matricula = models.CharField(
-        max_length=50,
-        unique=True,
-        blank=True,
-        help_text="Matrícula única do usuário. Gerada automaticamente se não informada."
-    )
-    nome_completo = models.CharField(
-        max_length=255,
-        help_text="Nome completo do usuário."
-    )
-    email = models.EmailField(
-        unique=True,
-        help_text="Endereço de e-mail único do usuário."
-    )
-    cpf = models.CharField(
-        max_length=11,
-        unique=True,
-        help_text="CPF único do usuário (apenas números)."
-    )
-    telefone = models.CharField(
-        max_length=15,
-        blank=True,
-        null=True,
-        help_text="Telefone do usuário (opcional)."
-    )
-    is_active = models.BooleanField(
-        default=True,
-        help_text="Indica se o usuário está ativo."
-    )
-    is_staff = models.BooleanField(
-        default=False,
-        help_text="Indica se o usuário tem acesso ao site de administração."
-    )
-    is_superuser = models.BooleanField(
-        default=False,
-        help_text="Indica se o usuário possui todas as permissões."
-    )
-    data_criacao = models.DateTimeField(
-        auto_now_add=True,
-        help_text="Data de criação do usuário."
-    )
->>>>>>> b63468fa
     groups = models.ManyToManyField(
         'auth.Group',
         related_name='usuario_custom_set',
