from django.contrib.auth import get_user_model
from django.contrib.auth.models import Group
from django.core.management.base import BaseCommand
from faker import Faker

from app_usuarios.utils import gerar_grupos_padrao

User = get_user_model()


class Command(BaseCommand):
    help = 'Cria usuários e associa aos grupos informados.'

    def handle(self, *args, **options):
        """
        Executa o comando de criação de usuários.

        Este comando cria:
        - Um superusuário administrador, caso ainda não exista.
        - Dois usuários para cada grupo do sistema (usuários fake com dados gerados via Faker).

        Para cada usuário:
        - Gera CPF e telefone falsos.
        - Gera uma matrícula única antes de salvar.
        - Associa o usuário ao(s) grupo(s) especificado(s).
        - Garante que o email e CPF sejam únicos antes da criação.

        Caso o superusuário com email `admin@exemplo.com` já exista, ele não será recriado.
        """

        fake = Faker('pt_BR')
        admin_email = 'admin@exemplo.com'
<<<<<<< HEAD
        usuarios_para_criar = self._criar_lista_usuarios(fake, admin_email)
        for dados in usuarios_para_criar:
            self._criar_usuario(dados)

    def _criar_lista_usuarios(self, fake, admin_email):
        usuarios_para_criar = []
=======

        # Criação do superusuário, se necessário
>>>>>>> b63468fa
        if not User.objects.filter(email=admin_email).exists():
            usuarios_para_criar.append({
                'email': admin_email,
                'nome_completo': 'Administrador do Sistema',
                'cpf': fake.unique.cpf().replace('.', '').replace('-', ''),
                'telefone': '11999999999',
                'password': 'admin123',
                'grupos': ['ADMINISTRADOR'],
                'is_superuser': True,
                'is_staff': True,
                'data_nascimento': fake.date_of_birth(minimum_age=18).strftime('%Y-%m-%d'),  # noqa
                'sexo': fake.random_element(elements=('M', 'F', 'O'))
            })
        else:
            self.stdout.write(self.style.WARNING(f'Usuário admin já existe.'))
<<<<<<< HEAD
        grupos_faker = gerar_grupos_padrao()
=======

        # Grupos disponíveis para usuários fake
        grupos_faker = [
            'FISCAL',
            'ATENDENTE ADMINISTRATIVO',
            'ADMINISTRADOR',
            'TAXISTA',
            'MOTOTAXISTA',
            'MOTOTRISTACONDUTOR',
        ]

        # Geração de dois usuários para cada grupo
>>>>>>> b63468fa
        for grupo in grupos_faker:
            for i in range(2):
                nome = fake.name()
                email = fake.unique.email()
                cpf = fake.unique.cpf().replace('.', '').replace('-', '')
                data_nascimento = fake.date_of_birth(
                    minimum_age=18).strftime('%Y-%m-%d')
                sexo = fake.random_element(elements=('M', 'F', 'O'))
                telefone = fake.phone_number()[:15]
                usuarios_para_criar.append({
                    'email': email,
                    'nome_completo': nome,
                    'cpf': cpf,
                    'telefone': telefone,
                    'password': 'senha123',
                    'data_nascimento': data_nascimento,
                    'sexo': sexo,
                    'grupos': [grupo]
                })
        return usuarios_para_criar

<<<<<<< HEAD
    def _criar_usuario(self, dados):
        from app_usuarios.utils import gerar_matricula_para_usuario
        grupos = dados.pop('grupos', [])
        password = dados.pop('password')
        is_superuser = dados.pop('is_superuser', False)
        is_staff = dados.pop('is_staff', False)

        # Verifica unicidade de e-mail e CPF
        if User.objects.filter(email=dados['email']).exists():
            self.stdout.write(self.style.WARNING(
                f'Usuário com e-mail {dados["email"]} já existe.'))
            return
        if User.objects.filter(cpf=dados['cpf']).exists():
            self.stdout.write(self.style.WARNING(
                f'Usuário com CPF {dados["cpf"]} já existe.'))
            return

        class TempUser:
            def __init__(self, grupos, email, nome_completo, is_superuser, cpf):
                self._grupos = grupos
                self.email = email
                self.nome_completo = nome_completo
                self.is_superuser = is_superuser
                self.cpf = cpf
=======
        # Criação dos usuários
        for dados in usuarios_para_criar:
            grupos = dados.pop('grupos', [])
            password = dados.pop('password')
            is_superuser = dados.pop('is_superuser', False)
            is_staff = dados.pop('is_staff', False)

            # Verificações de unicidade
            if User.objects.filter(email=dados['email']).exists():
                self.stdout.write(self.style.WARNING(
                    f'Usuário com e-mail {dados["email"]} já existe.'))
                continue
            if User.objects.filter(cpf=dados['cpf']).exists():
                self.stdout.write(self.style.WARNING(
                    f'Usuário com CPF {dados["cpf"]} já existe.'))
                continue

            # Geração da matrícula com dados simulados (sem salvar no banco ainda)
            from app_usuarios.utils import gerar_matricula_para_usuario

            class TempUser:
                """
                Classe temporária usada para simular um usuário e permitir a geração da matrícula.
                """
                def __init__(self, grupos, email, nome_completo, is_superuser):
                    self._grupos = grupos
                    self.email = email
                    self.nome_completo = nome_completo
                    self.is_superuser = is_superuser
>>>>>>> b63468fa

            @property
            def groups(self):
                class GroupList:
                    def __init__(self, nomes):
                        self._nomes = nomes

                    def all(self):
                        class G:
                            def __init__(self, name):
                                self.name = name
                        return [G(name) for name in self._nomes]
                return GroupList(self._grupos)

<<<<<<< HEAD
        temp_user = TempUser(
            grupos, dados['email'],
            dados['nome_completo'],
            is_superuser, dados['cpf'])
        dados['matricula'] = gerar_matricula_para_usuario(temp_user, User)

        usuario = User.objects.create(
            email=dados['email'],
            nome_completo=dados['nome_completo'],
            cpf=dados['cpf'],
            telefone=dados['telefone'],
            data_nascimento=dados['data_nascimento'],
            sexo=dados['sexo'],
            matricula=dados['matricula']
        )
        usuario.set_password(password)
        usuario.is_superuser = is_superuser
        usuario.is_staff = is_staff
        usuario.save()
        self.stdout.write(self.style.SUCCESS(
            f'Usuário {usuario.email} criado.'))
        for nome_grupo in grupos:
            grupo, _ = Group.objects.get_or_create(name=nome_grupo)
            usuario.groups.add(grupo)
        usuario.save()
        self.stdout.write(self.style.SUCCESS(
            f'Grupos {grupos} associados ao usuário {usuario.email}.'))
=======
            # Instancia e gera matrícula
            temp_user = TempUser(
                grupos, dados['email'], dados['nome_completo'], is_superuser)
            dados['matricula'] = gerar_matricula_para_usuario(temp_user, User)

            # Criação real do usuário
            usuario = User.objects.create(
                email=dados['email'],
                nome_completo=dados['nome_completo'],
                cpf=dados['cpf'],
                telefone=dados['telefone'],
                matricula=dados['matricula']
            )
            usuario.set_password(password)
            usuario.is_superuser = is_superuser
            usuario.is_staff = is_staff
            usuario.save()

            self.stdout.write(self.style.SUCCESS(
                f'Usuário {usuario.email} criado.'))

            # Associação aos grupos informados
            for nome_grupo in grupos:
                grupo, _ = Group.objects.get_or_create(name=nome_grupo)
                usuario.groups.add(grupo)

            usuario.save()
            self.stdout.write(self.style.SUCCESS(
                f'Grupos {grupos} associados ao usuário {usuario.email}.'))
>>>>>>> b63468fa
<|MERGE_RESOLUTION|>--- conflicted
+++ resolved
@@ -17,7 +17,8 @@
 
         Este comando cria:
         - Um superusuário administrador, caso ainda não exista.
-        - Dois usuários para cada grupo do sistema (usuários fake com dados gerados via Faker).
+        - Dois usuários para cada grupo do sistema
+            (usuários fake com dados gerados via Faker).
 
         Para cada usuário:
         - Gera CPF e telefone falsos.
@@ -25,22 +26,18 @@
         - Associa o usuário ao(s) grupo(s) especificado(s).
         - Garante que o email e CPF sejam únicos antes da criação.
 
-        Caso o superusuário com email `admin@exemplo.com` já exista, ele não será recriado.
+        Caso o superusuário com email `admin@exemplo.com`
+            já exista, ele não será recriado.
         """
 
         fake = Faker('pt_BR')
         admin_email = 'admin@exemplo.com'
-<<<<<<< HEAD
         usuarios_para_criar = self._criar_lista_usuarios(fake, admin_email)
         for dados in usuarios_para_criar:
             self._criar_usuario(dados)
 
     def _criar_lista_usuarios(self, fake, admin_email):
         usuarios_para_criar = []
-=======
-
-        # Criação do superusuário, se necessário
->>>>>>> b63468fa
         if not User.objects.filter(email=admin_email).exists():
             usuarios_para_criar.append({
                 'email': admin_email,
@@ -56,22 +53,7 @@
             })
         else:
             self.stdout.write(self.style.WARNING(f'Usuário admin já existe.'))
-<<<<<<< HEAD
         grupos_faker = gerar_grupos_padrao()
-=======
-
-        # Grupos disponíveis para usuários fake
-        grupos_faker = [
-            'FISCAL',
-            'ATENDENTE ADMINISTRATIVO',
-            'ADMINISTRADOR',
-            'TAXISTA',
-            'MOTOTAXISTA',
-            'MOTOTRISTACONDUTOR',
-        ]
-
-        # Geração de dois usuários para cada grupo
->>>>>>> b63468fa
         for grupo in grupos_faker:
             for i in range(2):
                 nome = fake.name()
@@ -93,7 +75,6 @@
                 })
         return usuarios_para_criar
 
-<<<<<<< HEAD
     def _criar_usuario(self, dados):
         from app_usuarios.utils import gerar_matricula_para_usuario
         grupos = dados.pop('grupos', [])
@@ -112,43 +93,12 @@
             return
 
         class TempUser:
-            def __init__(self, grupos, email, nome_completo, is_superuser, cpf):
+            def __init__(self, grupos, email, nome_completo, is_superuser, cpf):  # noqa
                 self._grupos = grupos
                 self.email = email
                 self.nome_completo = nome_completo
                 self.is_superuser = is_superuser
                 self.cpf = cpf
-=======
-        # Criação dos usuários
-        for dados in usuarios_para_criar:
-            grupos = dados.pop('grupos', [])
-            password = dados.pop('password')
-            is_superuser = dados.pop('is_superuser', False)
-            is_staff = dados.pop('is_staff', False)
-
-            # Verificações de unicidade
-            if User.objects.filter(email=dados['email']).exists():
-                self.stdout.write(self.style.WARNING(
-                    f'Usuário com e-mail {dados["email"]} já existe.'))
-                continue
-            if User.objects.filter(cpf=dados['cpf']).exists():
-                self.stdout.write(self.style.WARNING(
-                    f'Usuário com CPF {dados["cpf"]} já existe.'))
-                continue
-
-            # Geração da matrícula com dados simulados (sem salvar no banco ainda)
-            from app_usuarios.utils import gerar_matricula_para_usuario
-
-            class TempUser:
-                """
-                Classe temporária usada para simular um usuário e permitir a geração da matrícula.
-                """
-                def __init__(self, grupos, email, nome_completo, is_superuser):
-                    self._grupos = grupos
-                    self.email = email
-                    self.nome_completo = nome_completo
-                    self.is_superuser = is_superuser
->>>>>>> b63468fa
 
             @property
             def groups(self):
@@ -163,7 +113,6 @@
                         return [G(name) for name in self._nomes]
                 return GroupList(self._grupos)
 
-<<<<<<< HEAD
         temp_user = TempUser(
             grupos, dados['email'],
             dados['nome_completo'],
@@ -190,35 +139,4 @@
             usuario.groups.add(grupo)
         usuario.save()
         self.stdout.write(self.style.SUCCESS(
-            f'Grupos {grupos} associados ao usuário {usuario.email}.'))
-=======
-            # Instancia e gera matrícula
-            temp_user = TempUser(
-                grupos, dados['email'], dados['nome_completo'], is_superuser)
-            dados['matricula'] = gerar_matricula_para_usuario(temp_user, User)
-
-            # Criação real do usuário
-            usuario = User.objects.create(
-                email=dados['email'],
-                nome_completo=dados['nome_completo'],
-                cpf=dados['cpf'],
-                telefone=dados['telefone'],
-                matricula=dados['matricula']
-            )
-            usuario.set_password(password)
-            usuario.is_superuser = is_superuser
-            usuario.is_staff = is_staff
-            usuario.save()
-
-            self.stdout.write(self.style.SUCCESS(
-                f'Usuário {usuario.email} criado.'))
-
-            # Associação aos grupos informados
-            for nome_grupo in grupos:
-                grupo, _ = Group.objects.get_or_create(name=nome_grupo)
-                usuario.groups.add(grupo)
-
-            usuario.save()
-            self.stdout.write(self.style.SUCCESS(
-                f'Grupos {grupos} associados ao usuário {usuario.email}.'))
->>>>>>> b63468fa
+            f'Grupos {grupos} associados ao usuário {usuario.email}.'))