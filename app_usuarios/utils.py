--- conflicted
+++ resolved
@@ -25,22 +25,22 @@
 
 def gerar_matricula_para_usuario(usuario, usuario_model):
     """
-    Gera uma matrícula única para o usuário com base em seu grupo e data.
+    Gera uma matrícula única para o usuário com base no ano atual, nos últimos dígitos do CPF e um número aleatório.
 
     Args:
         usuario: Instância do usuário para o qual a matrícula será gerada.
         usuario_model: Classe do modelo de usuário (usada para consultas).
 
     Retorna:
-        str: Matrícula gerada de acordo com regras do sistema.
+        str: Matrícula gerada de acordo com as regras do sistema.
 
     Regras:
-        - Para superusuários, a matrícula segue o padrão "<ano>ADM<sequencial>".
-        - Para outros usuários, a matrícula segue o padrão "<data>-<grupo>-<sequencial>".
-        - Caso o usuário não pertença a nenhum grupo, utiliza-se 'X' como identificador de grupo.
+        - A matrícula segue o padrão
+            "<ano><últimos 3 dígitos do CPF><dois últimos dígitos do ano><3 dígitos aleatórios>".
+        - Garante unicidade ao incluir parte do CPF e um número aleatório.
+        - Não depende do grupo do usuário.
     """
     ano = datetime.date.today().strftime('%Y')
-<<<<<<< HEAD
     random_digits = f"{random.randint(0, 999):03d}"
     prefixo = f"{ano}{usuario.cpf[-3:]}{ano[-2:]}{random_digits}"
     return f"{prefixo}"
@@ -131,60 +131,4 @@
             raise serializers.ValidationError("Telefone inválido.")
 
         return telefone
-    return value
-=======
-
-    # Mapeia nomes de grupos para abreviações padronizadas
-    grupo_iniciais = {
-        'FISCAL': 'FIS',
-        'ATENDENTE ADMINISTRATIVO': 'ATD',
-        'ADMINISTRADOR': 'ADM',
-        'TAXISTA': 'TAX',
-        'MOTOTAXISTA': 'MTX',
-        'MOTOTRISTACONDUTOR': 'MTC',
-    }
-
-    # Matrícula especial para superusuário: <ano>ADM<sequencial>
-    if hasattr(usuario, 'is_superuser') and usuario.is_superuser:
-        prefixo = f"{ano}ADM"
-        count = (
-            usuario_model.objects.filter(
-                matricula__startswith=prefixo
-            ).count() + 1
-        )
-        return f"{prefixo}{count:03d}"
-
-    # Obtém grupos do usuário, se houver
-    if hasattr(usuario, 'groups'):
-        if callable(getattr(usuario.groups, 'all', None)):
-            grupos = usuario.groups.all()
-        else:
-            grupos = usuario.groups
-    else:
-        grupos = []
-        
-    # Gera as iniciais dos grupos; se não houver, usa 'X'
-    if grupos:
-        iniciais = ''.join([
-            grupo_iniciais.get(
-                g.name.upper(),  # Busca mapeamento pelo nome do grupo em caixa alta
-                g.name[:3].upper()  # Se não houver mapeamento, usa os 3 primeiros caracteres do nome
-            )
-            for g in grupos
-        ])
-    else:
-        iniciais = 'X'
-
-    # Prefixo baseado na data e grupo: <data>-<grupo>-
-    today = datetime.date.today().strftime('%Y%m%d')
-    prefixo = f"{today}-{iniciais}-"
-
-    # Conta quantos usuários já têm esse prefixo e gera um novo sequencial
-    count = (
-        usuario_model.objects.filter(
-            matricula__startswith=prefixo
-        ).count() + 1
-    )
-
-    return f"{prefixo}{count:03d}"
->>>>>>> b63468fa
+    return value