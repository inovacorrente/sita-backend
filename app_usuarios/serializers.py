from django.contrib.auth.models import Group
from rest_framework import permissions, serializers
from rest_framework_simplejwt.serializers import TokenObtainPairSerializer

<<<<<<< HEAD
from .models import UsuarioCustom
from .utils import validar_cpf, validar_email, validar_telefone

=======
"""
Serializadores para o modelo de usuário customizado.
Responsável por converter instâncias de UsuarioCustom para formatos como JSON e vice-versa.
"""
>>>>>>> b63468fa

class CustomTokenObtainPairSerializer(TokenObtainPairSerializer):
    """
    Serializador customizado para o token JWT (access e refresh) usando o campo `matricula` no lugar do `username`.

    Esta classe estende o TokenObtainPairSerializer do SimpleJWT para:
    - Adicionar claims personalizados ao token (como matrícula e email).
    - Permitir login com o campo `matricula` em vez do tradicional `username`.
    """

    @classmethod
    def get_token(cls, user):
        """
        Gera o token JWT (access e refresh) para o usuário autenticado.
        Adiciona informações personalizadas (claims extras) ao token.

        Args:
            user (UsuarioCustom): Usuário autenticado.

        Returns:
            Token: Objeto de token JWT com claims customizadas.
        """
        token = super().get_token(user)
        # Adicione claims extras se quiser
        token['matricula'] = user.matricula  # Inclui a matrícula no payload do token
        token['email'] = user.email          # Inclui o email no payload do token
        return token

    def validate(self, attrs):
        """
        Valida os dados de entrada (credenciais) para autenticação JWT.

        Substitui o campo `username` por `matricula` para compatibilidade com o SimpleJWT,
        que espera o campo `username` por padrão.

        Args:
            attrs (dict): Dados fornecidos na requisição (ex: matricula e password).

        Returns:
            dict: Dados de autenticação válidos, incluindo access e refresh tokens.
        """
        # Substitui username por matrícula
        attrs['username'] = attrs.get('matricula')
        return super().validate(attrs)


class UsuarioCustomCreateSerializer(serializers.ModelSerializer):
    password = serializers.CharField(write_only=True, min_length=8)
    cpf = serializers.CharField(required=True)
    data_nascimento = serializers.DateField(required=True)
    sexo = serializers.ChoiceField(
        choices=[('M', 'Masculino'), ('F', 'Feminino'), ('O', 'Outro')],
        required=True
    )
    telefone = serializers.CharField(required=False, allow_blank=True)
    groups = serializers.PrimaryKeyRelatedField(
        queryset=Group.objects.all(), many=True, required=False
    )

    is_staff = serializers.BooleanField(required=False, default=False)
    is_superuser = serializers.BooleanField(required=False, default=False)

    class Meta:
        model = UsuarioCustom
        fields = [
            'nome_completo',
            'email',
            'cpf',
            'telefone',
            'password',
            'data_nascimento',
            'sexo',
            'groups',
            'is_staff',
            'is_superuser',
        ]

    def validate_cpf(self, value):
        """Valida formato e algoritmo do CPF usando validator-collection"""
        return validar_cpf(value)

    def validate_email(self, value):
        """Valida formato do email usando validator-collection"""
        return validar_email(value)

    def validate_telefone(self, value):
        """Valida formato do telefone usando validator-collection"""
        return validar_telefone(value)

    def create(self, validated_data):
        groups = validated_data.pop('groups', [])
        password = validated_data.pop('password')
        is_staff = validated_data.pop('is_staff', False)
        is_superuser = validated_data.pop('is_superuser', False)

        # Cria o usuário
        user = UsuarioCustom.objects.create_user(
            **validated_data,
            password=password,
            is_staff=is_staff,
            is_superuser=is_superuser
        )

        # Adiciona os grupos se fornecidos
        if groups:
            user.groups.set(groups)

        return user


class IsAdminToCreateAdmin(permissions.BasePermission):
    """
    Só permite criar usuários administradores
    (is_staff=True ou is_superuser=True)
    se o usuário autenticado também for administrador.
    """

    def has_permission(self, request, view):
        if request.method == 'POST':
            is_staff = request.data.get('is_staff')
            is_superuser = request.data.get('is_superuser')
            grupos_restritos = {'ADMINISTRADOR', 'ATENDENTE ADMINISTRATIVO'}
            grupos = request.data.get('groups', [])
            # Se vier como string (ex: "1"), transforma em lista
            if isinstance(grupos, str):
                try:
                    import json
                    grupos = json.loads(grupos)
                except Exception:
                    grupos = [grupos]
            # Busca nomes dos grupos se IDs forem passados
            from django.contrib.auth.models import Group
            nomes_grupos = set()
            if grupos:
                try:
                    grupos_qs = Group.objects.filter(pk__in=grupos)
                    nomes_grupos = set(g.name.upper() for g in grupos_qs)
                except Exception:
                    pass
            """
            Bloqueia se tentar criar admin,
            superuser ou usuário em grupo restrito
            """
            if (
                str(is_staff).lower() == 'true'
                or str(is_superuser).lower() == 'true'
                or (nomes_grupos & grupos_restritos)
            ):
                return request.user and request.user.is_authenticated and request.user.is_staff  # noqa: E501
        return True


class UsuarioAtivarDesativarSerializer(serializers.Serializer):
    matricula = serializers.CharField(required=True, allow_blank=True)
    is_active = serializers.BooleanField(required=True)<|MERGE_RESOLUTION|>--- conflicted
+++ resolved
@@ -2,16 +2,9 @@
 from rest_framework import permissions, serializers
 from rest_framework_simplejwt.serializers import TokenObtainPairSerializer
 
-<<<<<<< HEAD
 from .models import UsuarioCustom
 from .utils import validar_cpf, validar_email, validar_telefone
 
-=======
-"""
-Serializadores para o modelo de usuário customizado.
-Responsável por converter instâncias de UsuarioCustom para formatos como JSON e vice-versa.
-"""
->>>>>>> b63468fa
 
 class CustomTokenObtainPairSerializer(TokenObtainPairSerializer):
     """
@@ -36,8 +29,10 @@
         """
         token = super().get_token(user)
         # Adicione claims extras se quiser
-        token['matricula'] = user.matricula  # Inclui a matrícula no payload do token
-        token['email'] = user.email          # Inclui o email no payload do token
+        # Inclui a matrícula no payload do token
+        token['matricula'] = user.matricula
+        # Inclui o email no payload do token
+        token['email'] = user.email
         return token
 
     def validate(self, attrs):
