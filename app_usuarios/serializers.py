from django.contrib.auth.models import Group
from rest_framework import serializers
from rest_framework_simplejwt.serializers import TokenObtainPairSerializer

from utils.app_usuarios.validators import (
    set_default_password_as_matricula,
    validar_cpf, validar_email, validar_telefone,
    validate_admin_privileges,
    validate_cpf, validate_data_nascimento_range,
    validate_email_unique, validate_password_confirmation,
    validate_password_strength, validate_telefone_format
)

from .models import UsuarioCustom

# ============================================================================
# AUTENTICAÇÃO
# ============================================================================

class CustomTokenObtainPairSerializer(TokenObtainPairSerializer):
    """
    Serializador customizado para autenticação via JWT utilizando `matricula` no lugar de `username`.

    Este serializer:
    - Permite login usando o campo `matricula`.
    - Adiciona claims extras no token (`matricula` e `email`).
    """

    @classmethod
    def get_token(cls, user):
        """
        Gera o token JWT (access e refresh) para o usuário autenticado.

        Args:
            user (UsuarioCustom): Usuário autenticado.

        Returns:
            Token: Objeto JWT com claims personalizadas.
        """
        token = super().get_token(user)
        token['matricula'] = user.matricula
        token['email'] = user.email
        return token

    def validate(self, attrs):
        """
        Valida as credenciais de login, substituindo o campo `username`
        pelo valor de `matricula` antes da autenticação.
        """
        attrs['username'] = attrs.get('matricula')
        return super().validate(attrs)


# ============================================================================
# SERIALIZERS PARA CRUD DE USUÁRIOS
# ============================================================================

class UsuarioCustomViewSerializer(serializers.ModelSerializer):
    """
    Serializador de exibição de dados de usuários.
    Inclui informações gerais, status e grupos atribuídos.
    """

    groups = serializers.PrimaryKeyRelatedField(
        many=True,
        queryset=Group.objects.all(),
        required=False,
        help_text="Lista de IDs dos grupos aos quais o usuário pertence."
    )

    class Meta:
        model = UsuarioCustom
        fields = [
            'nome_completo', 'email', 'matricula', 'cpf',
            'telefone', 'data_nascimento', 'sexo', 'is_active',
            'is_staff', 'is_superuser', 'groups'
        ]
        read_only_fields = ['matricula']
        extra_kwargs = {
            'email': {'validators': [validar_email], 'help_text': "E-mail válido e único no sistema."},
            'cpf': {'validators': [validar_cpf], 'help_text': "CPF válido, apenas números."},
            'telefone': {'validators': [validar_telefone], 'help_text': "Número de telefone com DDD."}
        }


class UsuarioCustomCreateSerializer(serializers.ModelSerializer):
    """
    Serializador para criação e edição de usuários.

    Realiza:
    - Validações de CPF, e-mail, telefone e data de nascimento.
    - Validação de força de senha e confirmação.
    - Controle de permissões administrativas na criação.
    """
    password = serializers.CharField(
        write_only=True,
        min_length=8,
        required=False,
        help_text="Senha (opcional). Se não fornecida, será definida como a matrícula."
    )
    password_confirm = serializers.CharField(
        write_only=True,
        required=False,
        help_text="Confirmação da senha (opcional)."
    )
    cpf = serializers.CharField(
        required=True,
        help_text="CPF válido (apenas números)."
    )
    data_nascimento = serializers.DateField(
        required=True,
        help_text="Data de nascimento no formato YYYY-MM-DD."
    )
    sexo = serializers.ChoiceField(
        choices=[('M', 'Masculino'), ('F', 'Feminino'), ('O', 'Outro')],
        required=True,
        help_text="Sexo do usuário: Masculino (M), Feminino (F) ou Outro (O)."
    )
    telefone = serializers.CharField(
        required=False,
        allow_blank=True,
        help_text="Telefone com DDD (opcional)."
    )
    groups = serializers.PrimaryKeyRelatedField(
        queryset=Group.objects.all(),
        many=True,
        required=False,
        help_text="Lista de IDs dos grupos aos quais o usuário será adicionado."
    )
    is_staff = serializers.BooleanField(
        required=False,
        default=False,
        help_text="Permite acesso ao Django Admin."
    )
    is_superuser = serializers.BooleanField(
        required=False,
        default=False,
        help_text="Concede todas as permissões no sistema."
    )

    class Meta:
        model = UsuarioCustom
        fields = [
            'nome_completo', 'email', 'cpf', 'telefone', 'password',
            'password_confirm', 'data_nascimento', 'sexo', 'groups',
            'is_staff', 'is_superuser',
        ]
        extra_kwargs = {
            'nome_completo': {'help_text': 'Nome completo do usuário.'},
            'email': {'help_text': 'E-mail válido e único no sistema.'}
        }

    # ----------------------------
    # Validações de campos
    # ----------------------------
    def validate_cpf(self, value):
        """Valida formato, algoritmo e unicidade do CPF."""
        validated_cpf = validate_cpf(value)
        if self.instance:
            if UsuarioCustom.objects.filter(cpf=validated_cpf).exclude(pk=self.instance.pk).exists():
                raise serializers.ValidationError("Este CPF já está sendo usado por outro usuário.")
        else:
            if UsuarioCustom.objects.filter(cpf=validated_cpf).exists():
                raise serializers.ValidationError("Este CPF já está cadastrado no sistema.")
        return validated_cpf

    def validate_email(self, value):
        """Valida formato e unicidade do e-mail."""
        return validate_email_unique(value, self.instance)

    def validate_telefone(self, value):
        """Valida formato do telefone."""
        return validate_telefone_format(value)

    def validate_data_nascimento(self, value):
        """Valida se a data de nascimento está dentro do intervalo permitido."""
        return validate_data_nascimento_range(value)

    def validate_password(self, value):
        """Valida se a senha atende aos critérios de segurança."""
        return validate_password_strength(value)

    def validate(self, attrs):
        """Validações cruzadas e definição de senha padrão."""
        password = attrs.get('password')
        password_confirm = attrs.pop('password_confirm', None)

        if not self.instance:
            attrs = set_default_password_as_matricula(attrs)

        validate_password_confirmation(password, password_confirm)
        request = self.context.get('request')
        attrs = validate_admin_privileges(attrs, request)
        return attrs

    # ----------------------------
    # Criação e atualização
    # ----------------------------
    def create(self, validated_data):
        """Cria um novo usuário com os dados validados."""
        groups = validated_data.pop('groups', [])
        password = validated_data.pop('password', None)
        is_staff = validated_data.pop('is_staff', False)
        is_superuser = validated_data.pop('is_superuser', False)

        try:
            user = UsuarioCustom.objects.create_user(
                **validated_data,
                password=password,
                is_staff=is_staff,
                is_superuser=is_superuser
            )
            if groups:
                user.groups.set(groups)
            return user
        except Exception as e:
            raise serializers.ValidationError(f"Erro ao criar usuário: {str(e)}")

    def update(self, instance, validated_data):
        """Atualiza os dados de um usuário existente."""
        groups = validated_data.pop('groups', None)
        password = validated_data.pop('password', None)

        for attr, value in validated_data.items():
            setattr(instance, attr, value)

        if password:
            instance.set_password(password)

        instance.save()

        if groups is not None:
            instance.groups.set(groups)

        return instance


# ============================================================================
# SERIALIZERS PARA FUNCIONALIDADES ESPECÍFICAS
# ============================================================================

class UsuarioMeSerializer(serializers.ModelSerializer):
    """
    Serializador para que o próprio usuário visualize e edite suas informações.
    Não permite alterar matrícula ou CPF.
    """

    class Meta:
        model = UsuarioCustom
        fields = [
            'nome_completo', 'email', 'matricula', 'cpf',
            'telefone', 'data_nascimento', 'sexo'
        ]
        read_only_fields = ['matricula', 'cpf']
        extra_kwargs = {
            'email': {'validators': [validar_email], 'help_text': "E-mail válido."},
            'telefone': {'validators': [validar_telefone], 'help_text': "Telefone com DDD."}
        }


class UsuarioAtivarDesativarSerializer(serializers.Serializer):
    """
    Serializador para ativar ou desativar um usuário.
    """
<<<<<<< HEAD
    matricula = serializers.CharField(required=True, allow_blank=True)
    is_active = serializers.BooleanField(required=True)


class LogoutSerializer(serializers.Serializer):
    """
    Serializador para logout (invalidação de refresh token).
    """
    refresh = serializers.CharField(
        required=True,
        help_text="Refresh token a ser invalidado"
    )

    def validate_refresh(self, value):
        """
        Valida se o refresh token foi fornecido.
        """
        if not value:
            raise serializers.ValidationError(
                "Refresh token é obrigatório."
            )
        return value


class TokenRefreshResponseSerializer(serializers.Serializer):
    """
    Serializador para resposta do refresh token.
    """
    access_token = serializers.CharField(help_text="Novo access token")
    token_type = serializers.CharField(help_text="Tipo do token (Bearer)")
    expires_in = serializers.IntegerField(
        help_text="Tempo de expiração em segundos"
=======
    matricula = serializers.CharField(
        required=True,
        allow_blank=True,
        help_text="Matrícula do usuário."
    )
    is_active = serializers.BooleanField(
        required=True,
        help_text="Define se o usuário estará ativo (true) ou inativo (false)."
>>>>>>> a097636f
    )<|MERGE_RESOLUTION|>--- conflicted
+++ resolved
@@ -141,7 +141,7 @@
     class Meta:
         model = UsuarioCustom
         fields = [
-            'nome_completo', 'email', 'cpf', 'telefone', 'password',
+            'matricula','nome_completo', 'email', 'cpf', 'telefone', 'password',
             'password_confirm', 'data_nascimento', 'sexo', 'groups',
             'is_staff', 'is_superuser',
         ]
@@ -262,7 +262,6 @@
     """
     Serializador para ativar ou desativar um usuário.
     """
-<<<<<<< HEAD
     matricula = serializers.CharField(required=True, allow_blank=True)
     is_active = serializers.BooleanField(required=True)
 
@@ -295,7 +294,7 @@
     token_type = serializers.CharField(help_text="Tipo do token (Bearer)")
     expires_in = serializers.IntegerField(
         help_text="Tempo de expiração em segundos"
-=======
+
     matricula = serializers.CharField(
         required=True,
         allow_blank=True,
@@ -304,5 +303,4 @@
     is_active = serializers.BooleanField(
         required=True,
         help_text="Define se o usuário estará ativo (true) ou inativo (false)."
->>>>>>> a097636f
     )