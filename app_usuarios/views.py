--- conflicted
+++ resolved
@@ -1,22 +1,19 @@
 
 import logging
-<<<<<<< HEAD
 import os
 
-=======
->>>>>>> a097636f
 from django_filters.rest_framework import DjangoFilterBackend
 from rest_framework import filters, generics, permissions, status
 from rest_framework.exceptions import PermissionDenied
 from rest_framework.generics import GenericAPIView
 from rest_framework.response import Response
 from rest_framework.views import APIView
-<<<<<<< HEAD
+
 from rest_framework_simplejwt.exceptions import TokenError
 from rest_framework_simplejwt.tokens import RefreshToken
 from rest_framework_simplejwt.views import (TokenObtainPairView,
                                             TokenRefreshView)
-=======
+
 from rest_framework_simplejwt.views import TokenObtainPairView
 from drf_spectacular.utils import (
     extend_schema,
@@ -25,7 +22,7 @@
     OpenApiExample,
     OpenApiResponse
 )
->>>>>>> a097636f
+
 
 from utils.app_usuarios.exceptions import ValidationErrorResponse
 from utils.commons.exceptions import SuccessResponse
@@ -37,19 +34,19 @@
 )
 
 from .models import UsuarioCustom
-<<<<<<< HEAD
+
 from .serializers import (CustomTokenObtainPairSerializer, LogoutSerializer,
                           UsuarioAtivarDesativarSerializer,
                           UsuarioCustomCreateSerializer,
                           UsuarioCustomViewSerializer, UsuarioMeSerializer)
-=======
+
 from .serializers import (
     CustomTokenObtainPairSerializer,
     UsuarioCustomCreateSerializer,
     UsuarioCustomViewSerializer,
     UsuarioMeSerializer
 )
->>>>>>> a097636f
+
 
 logger = logging.getLogger(__name__)
 
@@ -332,7 +329,7 @@
         return self.put(request)
 
 
-<<<<<<< HEAD
+
 class UsuarioAtivarDesativarView(GenericAPIView):
     """
     View para ativar/desativar usuários.
@@ -340,7 +337,7 @@
     - Usuários comuns só podem alterar seu próprio status
     - Alterna automaticamente o status is_active (toggle)
     """
-=======
+
 @extend_schema(
     tags=["Usuários"],
     summary="Ativar/Desativar usuário",
@@ -354,12 +351,12 @@
     }
 )
 class UsuarioAtivarDesativarView(APIView):
->>>>>>> a097636f
+
     permission_classes = [permissions.IsAuthenticated]
     serializer_class = UsuarioAtivarDesativarSerializer
 
     def patch(self, request, matricula, *args, **kwargs):
-<<<<<<< HEAD
+
         data = {"matricula": matricula}
         data.update(request.data)
         serializer = self.get_serializer(data=data)
@@ -369,8 +366,7 @@
         (ativa se inativo, desativa se ativo).
         """
         # Validar se matrícula foi fornecida
-=======
->>>>>>> a097636f
+
         if not matricula:
             error_response = ValidationErrorResponse.required_field('matricula')
             return Response(error_response, status=status.HTTP_400_BAD_REQUEST)
