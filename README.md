--- conflicted
+++ resolved
@@ -53,7 +53,7 @@
 
 ## 📋 Requisitos
 
-<<<<<<< HEAD
+
 8. (Opcional) Crie veículos de exemplo:
    ```sh
    python manage.py criar_veiculos_fake --quantidade 10
@@ -341,7 +341,6 @@
 - ✅ Permissões baseadas no Django
 
 ## Variáveis de Ambiente
-=======
 - Python 3.8+
 - Django 5.2.4
 - SQLite (desenvolvimento) / PostgreSQL (produção recomendado)
@@ -354,7 +353,7 @@
 # Clone o repositório
 git clone https://github.com/inovacorrente/sita-backend.git
 cd sita-backend
->>>>>>> a097636f
+```
 
 # Crie e ative o ambiente virtual
 python3 -m venv venv
